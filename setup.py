#!/usr/bin/env python

from __future__ import print_function
from setuptools import setup, Command

class TestCommand(Command):
  description = "PYorick test/check command"
  user_options = []
  def get_command_name(self):
      return "test"
  def initialize_options(self):
      pass
  def finalize_options(self):
      pass
  def run(self):
    try:
      import pyorick.test_pyorick as testmod
      import unittest
      for c in [testmod.TestProcess, testmod.TestCodec]:
        print("Testing", str(c))
        suite = unittest.TestLoader().loadTestsFromTestCase(c)
        unittest.TextTestRunner(verbosity=2).run(suite)
    except Exception as e :
      raiseNameError("setup.py test: error in test\nException: {0}".format(e))
    return

# This package requires the yorick startup file pyorick.i0 to be
# installed as an ordinary file in the same directory as pyorick.py.
# Even if you have no way to install python packages, you can
# make pyorick.py work by creating a directory, copying pyorick.py
# and pyorick.i0 to that directory, and adding the directory to
# your PYTHONPATH environment variable.  You can optionally copy
# test_pyorick.py to the same directory, cd there, and run nosetests
# or py.test or python -m unittest -v test_pyorick to test pyorick.

setup(name='pyorick',
<<<<<<< HEAD
      version='1.2',
=======
      version='1.3',
>>>>>>> 2c3e7548
      description='python connection to yorick',
      long_description=open('README.rst').read(),
      author='David Munro and John Field',
      author_email='dhmunro@users.sourceforge.net',
      url='https://github.com/dhmunro/pyorick',
      packages=['pyorick'],
      package_data={'pyorick': ['pyorick.i0']},
      requires=['numpy'],
      license='http://opensource.org/licenses/BSD-2-Clause',
      platforms=['Linux', 'MacOS X', 'Unix'],
      classifiers=[
        'License :: OSI Approved :: BSD License',
        'Programming Language :: Python :: 2.7',
        'Programming Language :: Python :: 3',
        'Operating System :: POSIX :: Linux',
        'Operating System :: MacOS :: MacOS X',
        'Operating System :: Unix',
        'Topic :: Scientific/Engineering',
        'Topic :: Software Development :: Interpreters',
        ],
      cmdclass = {'test': TestCommand},
      )<|MERGE_RESOLUTION|>--- conflicted
+++ resolved
@@ -1,4 +1,10 @@
 #!/usr/bin/env python
+
+# to upload to pypi:
+# <switch to setuptools branch, merge with master>
+# git clean -fdx
+#   first time: python setup.py register
+# python setup.py sdist bdist_wheel upload
 
 from __future__ import print_function
 from setuptools import setup, Command
@@ -34,11 +40,7 @@
 # or py.test or python -m unittest -v test_pyorick to test pyorick.
 
 setup(name='pyorick',
-<<<<<<< HEAD
-      version='1.2',
-=======
       version='1.3',
->>>>>>> 2c3e7548
       description='python connection to yorick',
       long_description=open('README.rst').read(),
       author='David Munro and John Field',
